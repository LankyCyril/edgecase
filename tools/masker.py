--- conflicted
+++ resolved
@@ -14,11 +14,7 @@
     if path.isfile(motif_description):
         with open(motif_description, mode="rt") as motif_handle:
             return r'|'.join({
-<<<<<<< HEAD
-                get_circular_motif(line.split()[1]*2)
-=======
                 get_circular_motif(line.split()[0]*2)
->>>>>>> 39ea8291
                 for line in motif_handle if line[0] != "#"
             })
     else:
